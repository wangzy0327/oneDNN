#ifndef CNNL_MATMUL_HPP
#define CNNL_MATMUL_HPP

#include <CL/sycl.hpp>

#include "common/primitive.hpp"
#include "common/matmul_pd.hpp"

#include "gpu/cambricon/sycl_bang_utils.hpp"
#include "common/type_helpers.hpp"
#include "gpu/cambricon/sycl_bang_engine.hpp"
#include "gpu/cambricon/sycl_bang_scoped_context.hpp"
#include "gpu/cambricon/sycl_bang_stream.hpp"

#include<stdio.h>

namespace dnnl {
namespace impl {
namespace gpu {
namespace cambricon {

struct cnnl_matmul_t : public primitive_t{
    using primitive_t::primitive_t;

    struct pd_t : public matmul_pd_t{
        using matmul_pd_t::matmul_pd_t;

        DECLARE_COMMON_PD_T("bang:cnnl:any", cnnl_matmul_t);

        status_t init(engine_t *) {
            // TODO
            return status::success;
        }
    };

    status_t init(engine_t *engine) override {
        matmul_pd_t* pd = (matmul_pd_t *)primitive_t::pd().get();
        
        // set cnnl intput datatype
        // when A&B's datatype is i8, C&D's datatype must be f32, equals-to computetype
        CHECK(set_cnnl_data_type(pd->src_md()->data_type, Atype));
        CHECK(set_cnnl_data_type(pd->weights_md(0)->data_type, Btype));
        CHECK(set_cnnl_data_type(pd->dst_md()->data_type, Ctype));

        // set cnnl input dimensions
        memory_desc_wrapper src_d = memory_desc_wrapper(pd->src_md());
        memory_desc_wrapper weights_d = memory_desc_wrapper(pd->weights_md(0));
        memory_desc_wrapper dst_d = memory_desc_wrapper(pd->dst_md());
        
        is_batched_ = pd->batched();

        // TODO: deal eltwise
        // TODO: deal runtimeparams

        // if this is a sum mm, set mm_beta non-zero
        if(pd->attr()->post_ops_.contain(primitive_kind::sum, 0)
                || pd->attr()->post_ops_.contain(primitive_kind::sum, 1)){
                    int sum_idx_ = pd->attr()->post_ops_.find(primitive_kind::sum);
                    mm_beta = pd->attr()->post_ops_.entry_[sum_idx_].sum.scale;  // equals 1.0f by default
                    // accumulate A*B on C as D
                    printf("set mm_beta:%f\n", mm_beta);
                }

        if (is_batched_) { batch_count_ = dst_d.dims()[0]; }
        
        convert_dims(src_d.dims(), A_dims, is_batched_ + 2);
        convert_dims(weights_d.dims(), B_dims, is_batched_ + 2);
        convert_dims(dst_d.dims(), C_dims, is_batched_ + 2);

        // M = (int)dst_d.dims()[is_batched_ + 0];
        // N = (int)dst_d.dims()[is_batched_ + 1];
        // K = (int)src_d.dims()[is_batched_ + 1];
        // A_dims[0] = M; A_dims[1] = K;
        // B_dims[0] = K; B_dims[1] = N;
        // C_dims[0] = M; C_dims[1] = N;

        with_bias_ = pd->with_bias();
        std::cout<<"init with_bias_ flag is : "<<with_bias_<<std::endl;
        if(with_bias_)
        {   
            Bias_dims[0] = C_dims[is_batched_ + 1];
            // Bias_dims[1] = N;
        }

        CHECK(create_cnnl_descs());

        const auto &src_strides = &src_d.blocking_desc().strides[is_batched_];
        const auto &weights_strides = &weights_d.blocking_desc().strides[is_batched_];

        // A matrix is the weights
        if(src_d.dims()[0+is_batched_] == dst_d.dims()[0+is_batched_])
            transA_ = false;
        else if(src_d.dims()[1+is_batched_] == dst_d.dims()[0+is_batched_])
            transA_ = true;
        else
            return status::invalid_arguments;

        if(!transA_)
        {
            if(src_d.dims()[1+is_batched_] == weights_d.dims()[0+is_batched_]) 
                transB_ = false;
            else if(src_d.dims()[1+is_batched_] == weights_d.dims()[1+is_batched_])
                transB_ = true;
            else
                return status::invalid_arguments;
        }
        else
        {
            if(src_d.dims()[0+is_batched_] == weights_d.dims()[0+is_batched_]) 
                transB_ = false;
            else if(src_d.dims()[0+is_batched_] == weights_d.dims()[1+is_batched_])
                transB_ = true;
            else
                return status::invalid_arguments;
        }

        // init scratchpad
        init_scratchpad(engine);

        return status::success;
    }

    status_t init_scratchpad(engine_t *engine) {
        std::cout<<"init scratchpad"<<std::endl;
        auto &sycl_engine = *utils::downcast<sycl_bang_engine_t *>(engine);
        stream_t *service_stream;
        CHECK(sycl_engine.get_service_stream(service_stream));

        auto bang_stream = utils::downcast<sycl_bang_stream_t *>(service_stream);
        auto handle = bang_stream->get_cnnl_handle();
        
        scratchpad_size = 0;
        // CHECK(CNNL_EXECUTE_FUNC_S(cnnlGetBiasAddWorkspaceSize, handle,
        //         Bias_desc, C_desc, &scratchpad_size_biasadd));
<<<<<<< HEAD
        std::cout<<"init biasAdd scratchpad size is "<<scratchpad_size_biasadd<<std::endl;
        scratchpad_size = std::max(scratchpad_size_biasadd, scratchpad_size);

        CHECK(CNNL_EXECUTE_FUNC_S(cnnlGetQuantizeParamWorkspaceSize, handle, A_desc, &scratchpad_size_qA));
        std::cout<<"init cnnlGetQuantizeParam scratchpad_size_qA size is "<<scratchpad_size_qA<<std::endl;
        scratchpad_size = std::max(scratchpad_size_qA, scratchpad_size);
        CHECK(CNNL_EXECUTE_FUNC_S(cnnlGetQuantizeParamWorkspaceSize, handle, B_desc, &scratchpad_size_qB));
        std::cout<<"init cnnlGetQuantizeParam scratchpad_size_qB size is "<<scratchpad_size_qB<<std::endl;
=======
        std::cout<<"init biasAdd scratchpad size is "<<scratchpad_size_biasadd<<std::endl;        
        scratchpad_size = std::max(scratchpad_size_biasadd, scratchpad_size);

        CHECK(CNNL_EXECUTE_FUNC_S(cnnlGetQuantizeParamWorkspaceSize, handle, A_desc, &scratchpad_size_qA));
        std::cout<<"init cnnlGetQuantizeParam scratchpad_size_qA size is "<<scratchpad_size_qA<<std::endl;        
        scratchpad_size = std::max(scratchpad_size_qA, scratchpad_size);
        CHECK(CNNL_EXECUTE_FUNC_S(cnnlGetQuantizeParamWorkspaceSize, handle, B_desc, &scratchpad_size_qB));
        std::cout<<"init cnnlGetQuantizeParam scratchpad_size_qB size is "<<scratchpad_size_qB<<std::endl;        
>>>>>>> 735518a4
        scratchpad_size = std::max(scratchpad_size_qB, scratchpad_size);

        // TODO: compare with the way to allocate scratchpad in other kernels.
        init_scratch_buffer();

        return status::success;
    }

    status_t create_cnnl_descs() {
        // Here, format[x] and format[y] should be NHWC
        CHECK(create_and_set_tensor_descriptor(&A_desc, CNNL_LAYOUT_ARRAY, Atype, is_batched_+2, A_dims));
        CHECK(create_and_set_tensor_descriptor(&quantized_A_desc, CNNL_LAYOUT_ARRAY, quantized_dtype, is_batched_+2, A_dims));
        
        CHECK(create_and_set_tensor_descriptor(&B_desc, CNNL_LAYOUT_ARRAY, Btype, is_batched_+2, B_dims));  
        CHECK(create_and_set_tensor_descriptor(&quantized_B_desc, CNNL_LAYOUT_ARRAY, quantized_dtype, is_batched_+2, B_dims));
        
        CHECK(create_and_set_tensor_descriptor(&C_desc, CNNL_LAYOUT_ARRAY, Ctype, is_batched_+2, C_dims));

        if (with_bias_) {
            CHECK(create_and_set_tensor_descriptor(&Bias_desc, CNNL_LAYOUT_ARRAY, Ctype, 1, Bias_dims));
        }
        return status::success;
    }

    status_t execute(const exec_ctx_t &ctx) const override{
        cambricon::sycl_bang_stream_t *bang_stream
            = utils::downcast<cambricon::sycl_bang_stream_t *>(ctx.stream());
        
        return bang_stream->interop_task([&](::sycl::handler &cgh) {
            // auto arg = &(ctx.input(DNNL_ARG_SRC) ? *(ctx.input(DNNL_ARG_SRC)->memory_storage()) 
            //         : dnnl::impl::memory_storage_t::empty_storage());
            // auto src_acc = utils::downcast<sycl::sycl_buffer_memory_storage_t *>(arg)->buffer().get_access<cl::sycl::access::mode::read>(cgh);
            auto src_acc = CTX_IN_ACCESSOR(DNNL_ARG_SRC);
            auto wt_acc = CTX_IN_ACCESSOR(DNNL_ARG_WEIGHTS);
            auto dst_acc = CTX_OUT_ACCESSOR(DNNL_ARG_DST);
            std::shared_ptr<
                    ::sycl::accessor<uint8_t, 1, ::sycl::access::mode::read>>
                    bias_acc;
            if(with_bias_)
            {
                std::cout<<"with bias"<<std::endl;
                bias_acc = std::make_shared<
                        ::sycl::accessor<uint8_t, 1, ::sycl::access::mode::read>>(
                        CTX_IN_ACCESSOR(DNNL_ARG_BIAS));
            }

            using scratch_acc_t = ::sycl::accessor<uint8_t, 1, ::sycl::access::mode::read_write>;
            std::shared_ptr<scratch_acc_t> p_scratch_acc;

            if (scratchpad_size > 0) {
                std::cout<<"scratchped size > 0"<<std::endl;
                p_scratch_acc = std::make_shared<scratch_acc_t>(
                        scratch_buff_
                                ->get_access<::sycl::access::mode::read_write>(
                                        cgh));
            }
            
            cnnlHandle_t handle = bang_stream->get_cnnl_handle();

            compat::host_task(cgh, [=](const compat::interop_handle &ih) {
                auto &sycl_engine = *utils::downcast<sycl_bang_engine_t *>(bang_stream->engine());
                auto sc = bang_sycl_scoped_context_handler_t(sycl_engine);
            
                auto A = sc.memory<float *>(ih, src_acc);
                auto B = sc.memory<float *>(ih, wt_acc);  
                auto C = sc.memory<float *>(ih, dst_acc);
                void* bias = nullptr;
                if(with_bias_)
                    bias = sc.memory<float *>(ih, *bias_acc);

                void* scratchpad = nullptr;
                if(scratchpad_size > 0)
                    scratchpad = sc.memory<float *>(ih, *p_scratch_acc);

                // quantization
                // These quantized tensors should be saved for backward, but not implemented yet
                void *d_q_B, *d_q_A;
                
                int src_size = is_batched_ ? A_dims[0]*A_dims[1]*A_dims[2] : A_dims[0]*A_dims[1];
                int weight_size = is_batched_ ? B_dims[0]*B_dims[1]*B_dims[2] : B_dims[0]*B_dims[1];
                
                cnrtMalloc(&d_q_A, sizeof(int16_t) * src_size);
                cnrtMalloc(&d_q_B, sizeof(int16_t) * weight_size);
                cnrtMemset(d_q_A, 0, sizeof(int16_t) * src_size);
                cnrtMemset(d_q_B, 0, sizeof(int16_t) * weight_size);
                
                cnrtSyncDevice();
                
                // Quantize input
                void* scratchpad_qA = scratchpad_size_qA > 0 ? scratchpad : nullptr;
                if(scratchpad_qA)
                    quantize_array(handle, A_desc, A, 16, scratchpad_qA, scratchpad_size_qA, quantized_A_desc, d_q_A);                
                // Quantize weight
                void* scratchpad_qB = scratchpad_size_qB > 0 ? scratchpad : nullptr;
                if(scratchpad_qB)
                    quantize_array(handle, B_desc, B, 16, scratchpad_qB, scratchpad_size_qB, quantized_B_desc, d_q_B);
                if(is_batched_)
                {
                    std::cout<<"matmul is batched !"<<std::endl;
                    if(scratchpad_qA && scratchpad_qB){
                        std::cout<<"matmul batched quantized !"<<std::endl;
                        CNNL_EXECUTE_FUNC(cnnlBatchMatMul, handle, transA_, transB_, 
                            quantized_A_desc, d_q_A, quantized_B_desc, d_q_B, C_desc, C);   
                    }else{
                        std::cout<<"matmul batched no quantized !"<<std::endl;
                        CNNL_EXECUTE_FUNC(cnnlBatchMatMul, handle, transA_, transB_, 
                            A_desc, d_q_A, B_desc, d_q_B, C_desc, C); 
<<<<<<< HEAD
                    }                     
=======
                    }                    
>>>>>>> 735518a4
                }
                else
                {
                    std::cout<<"matmul is no batched !"<<std::endl;
                    if(scratchpad_qA && scratchpad_qB){
                        std::cout<<"matmul no batched quantized !"<<std::endl;
                        CNNL_EXECUTE_FUNC(cnnlMatMul, handle, transA_, transB_, &mm_alpha,
                            quantized_A_desc, d_q_A, quantized_B_desc, d_q_B, &mm_beta, C_desc, C);
                    }else{
                        std::cout<<"matmul no batched no quantized !"<<std::endl;
                        CNNL_EXECUTE_FUNC(cnnlBatchMatMul, handle, transA_, transB_, 
                            A_desc, d_q_A, B_desc, d_q_B, C_desc, C);
<<<<<<< HEAD
                    }
                }
                if(with_bias_)
                {
=======
                    }                   
                }
                if(with_bias_)
                {   
>>>>>>> 735518a4
                    std::cout<<"matmul is with bias !"<<std::endl;
                    void* scratchpad_biasadd = scratchpad_size_biasadd > 0 ? scratchpad : nullptr;
                    CNNL_EXECUTE_FUNC(cnnlBiasAdd, handle, &bias_alpha, Bias_desc, bias, 
                            scratchpad_biasadd, scratchpad_size_biasadd, &bias_beta, C_desc, C);
                }
            });
        });
    };

private:
    // gemm type    
    bool with_bias_ = false;
    bool is_batched_ = false;
    // gemm parameters

    bool transA_ = false;
    bool transB_ = false;
    
    int A_dims[4];
    int B_dims[4];
    int C_dims[4];
    int Bias_dims[4];

    float mm_alpha = 1.0f;       // aka output_scale
    float mm_beta = 0;

    float bias_alpha = 1.0f;
    float bias_beta = 1.0f;

    cnnlTensorDescriptor_t A_desc, B_desc, C_desc, Bias_desc;
    cnnlTensorDescriptor_t quantized_A_desc, quantized_B_desc;

    cnnlDataType_t Atype, Btype, Ctype;
    cnnlDataType_t quantized_dtype = CNNL_DTYPE_INT16;

    int batch_count_ = 1;

    std::size_t scratchpad_size = 0;
    std::size_t scratchpad_size_biasadd = 0;
    std::size_t scratchpad_size_qA = 0;
    std::size_t scratchpad_size_qB = 0;

    std::shared_ptr<::sycl::buffer<uint8_t, 1>> scratch_buff_ {nullptr};    // workspace

    // set gemm parameter funcs
    status_t set_cnnl_data_type(dnnl_data_type_t dt, cnnlDataType_t &blas_dt){
        // onednn support limited data type(maybe because of sycl?)
        switch (dt)
        {
            // case dnnl_data_type_t::dnnl_f16:
            //     blas_dt = CNNL_DTYPE_HALF;   // float 16 r means real
            //     return status::success;
            case dnnl_data_type_t::dnnl_f32:
                blas_dt = CNNL_DTYPE_FLOAT;   // float 32
                return status::success;
            case dnnl_data_type_t::dnnl_s8:
                blas_dt = CNNL_DTYPE_INT8;    // int 8
                return status::success;
        }
        printf("this gemm only support float32 now\n");
        return status::unimplemented;
    }
    
    void init_scratch_buffer() {
        if (scratchpad_size > 0) {
            scratch_buff_.reset(new ::sycl::buffer<uint8_t, 1>(scratchpad_size));
        }
    }

    const pd_t *pd() const { return (const pd_t *)primitive_t::pd().get(); }
};

} // namespace cambricon
} // namespace gpu
} // namespace impl
} // namespace dnnl

#endif<|MERGE_RESOLUTION|>--- conflicted
+++ resolved
@@ -132,16 +132,6 @@
         scratchpad_size = 0;
         // CHECK(CNNL_EXECUTE_FUNC_S(cnnlGetBiasAddWorkspaceSize, handle,
         //         Bias_desc, C_desc, &scratchpad_size_biasadd));
-<<<<<<< HEAD
-        std::cout<<"init biasAdd scratchpad size is "<<scratchpad_size_biasadd<<std::endl;
-        scratchpad_size = std::max(scratchpad_size_biasadd, scratchpad_size);
-
-        CHECK(CNNL_EXECUTE_FUNC_S(cnnlGetQuantizeParamWorkspaceSize, handle, A_desc, &scratchpad_size_qA));
-        std::cout<<"init cnnlGetQuantizeParam scratchpad_size_qA size is "<<scratchpad_size_qA<<std::endl;
-        scratchpad_size = std::max(scratchpad_size_qA, scratchpad_size);
-        CHECK(CNNL_EXECUTE_FUNC_S(cnnlGetQuantizeParamWorkspaceSize, handle, B_desc, &scratchpad_size_qB));
-        std::cout<<"init cnnlGetQuantizeParam scratchpad_size_qB size is "<<scratchpad_size_qB<<std::endl;
-=======
         std::cout<<"init biasAdd scratchpad size is "<<scratchpad_size_biasadd<<std::endl;        
         scratchpad_size = std::max(scratchpad_size_biasadd, scratchpad_size);
 
@@ -150,7 +140,6 @@
         scratchpad_size = std::max(scratchpad_size_qA, scratchpad_size);
         CHECK(CNNL_EXECUTE_FUNC_S(cnnlGetQuantizeParamWorkspaceSize, handle, B_desc, &scratchpad_size_qB));
         std::cout<<"init cnnlGetQuantizeParam scratchpad_size_qB size is "<<scratchpad_size_qB<<std::endl;        
->>>>>>> 735518a4
         scratchpad_size = std::max(scratchpad_size_qB, scratchpad_size);
 
         // TODO: compare with the way to allocate scratchpad in other kernels.
@@ -258,11 +247,7 @@
                         std::cout<<"matmul batched no quantized !"<<std::endl;
                         CNNL_EXECUTE_FUNC(cnnlBatchMatMul, handle, transA_, transB_, 
                             A_desc, d_q_A, B_desc, d_q_B, C_desc, C); 
-<<<<<<< HEAD
-                    }                     
-=======
                     }                    
->>>>>>> 735518a4
                 }
                 else
                 {
@@ -275,17 +260,10 @@
                         std::cout<<"matmul no batched no quantized !"<<std::endl;
                         CNNL_EXECUTE_FUNC(cnnlBatchMatMul, handle, transA_, transB_, 
                             A_desc, d_q_A, B_desc, d_q_B, C_desc, C);
-<<<<<<< HEAD
-                    }
-                }
-                if(with_bias_)
-                {
-=======
                     }                   
                 }
                 if(with_bias_)
                 {   
->>>>>>> 735518a4
                     std::cout<<"matmul is with bias !"<<std::endl;
                     void* scratchpad_biasadd = scratchpad_size_biasadd > 0 ? scratchpad : nullptr;
                     CNNL_EXECUTE_FUNC(cnnlBiasAdd, handle, &bias_alpha, Bias_desc, bias, 
