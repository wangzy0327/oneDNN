--- conflicted
+++ resolved
@@ -80,10 +80,6 @@
                         if (h != nullptr){
                             // cnnlStatus_t err = cnnlDestroy(*h);
                             // if (err != CNNL_STATUS_SUCCESS) { return cnnl_to_dnnl_status(err); }
-<<<<<<< HEAD
-                            // CNNL_EXECUTE_FUNC_V(cnnlDestroy, *h);
-=======
->>>>>>> 735518a4
                             CNNL_EXECUTE_FUNC_V(cnnlDestroy, *h);
                         }
                         delete h;
